/*
 *
 * Copyright 2021-2025 Software Radio Systems Limited
 *
<<<<<<< HEAD
 * This file is part of srsRAN.
=======
 * Copyright 2021-2025 Software Radio Systems Limited
>>>>>>> 90ff365f
 *
 * srsRAN is free software: you can redistribute it and/or modify
 * it under the terms of the GNU Affero General Public License as
 * published by the Free Software Foundation, either version 3 of
 * the License, or (at your option) any later version.
 *
 * srsRAN is distributed in the hope that it will be useful,
 * but WITHOUT ANY WARRANTY; without even the implied warranty of
 * MERCHANTABILITY or FITNESS FOR A PARTICULAR PURPOSE.  See the
 * GNU Affero General Public License for more details.
 *
 * A copy of the GNU Affero General Public License can be found in
 * the LICENSE file in the top-level directory of this distribution
 * and at http://www.gnu.org/licenses/.
 *
 */

#pragma once

#include "srsran/f1u/cu_up/f1u_bearer_logger.h"
#include "srsran/f1u/cu_up/f1u_gateway.h"
#include "srsran/f1u/split_connector/f1u_five_qi_gw_maps.h"
#include "srsran/f1u/split_connector/f1u_session_manager.h"
#include "srsran/gtpu/gtpu_config.h"
#include "srsran/gtpu/gtpu_demux.h"
#include "srsran/gtpu/gtpu_gateway.h"
#include "srsran/gtpu/gtpu_tunnel_nru_tx.h"
#include "srsran/pcap/dlt_pcap.h"
#include "srsran/ran/qos/five_qi.h"
#include <cstdint>
#include <mutex>
#include <unordered_map>

namespace srsran::srs_cu_up {

class gtpu_tx_udp_gw_adapter;
class gtpu_rx_f1u_adapter;
class network_gateway_data_gtpu_demux_adapter;

/// \brief Object used to represent a bearer at the CU F1-U gateway
/// On the co-located case this is done by connecting both entities directly.
///
/// It will keep a notifier to the DU NR-U RX and provide the methods to pass
/// an SDU to it.
class f1u_split_gateway_cu_bearer final : public f1u_cu_up_gateway_bearer
{
public:
  f1u_split_gateway_cu_bearer(uint32_t                              ue_index_,
                              drb_id_t                              drb_id,
                              const up_transport_layer_info&        ul_tnl_info_,
                              f1u_cu_up_gateway_bearer_rx_notifier& cu_rx_,
                              gtpu_tnl_pdu_session&                 udp_session,
                              task_executor&                        ul_exec_,
                              srs_cu_up::f1u_bearer_disconnector&   disconnector_);

  ~f1u_split_gateway_cu_bearer() override;

  void stop() override;

  expected<std::string> get_bind_address() const override;

  void on_new_pdu(nru_dl_message msg) override
  {
    if (tunnel_tx == nullptr) {
      logger.log_debug("DL GTPU tunnel not connected. Discarding SDU.");
      return;
    }
    tunnel_tx->handle_sdu(std::move(msg));
  }

  void attach_tunnel_rx(std::unique_ptr<gtpu_tunnel_common_rx_upper_layer_interface> tunnel_rx_)
  {
    tunnel_rx = std::move(tunnel_rx_);
  }

  void attach_tunnel_tx(std::unique_ptr<gtpu_tunnel_nru_tx_lower_layer_interface> tunnel_tx_)
  {
    tunnel_tx = std::move(tunnel_tx_);
  }

  std::unique_ptr<gtpu_tx_udp_gw_adapter> gtpu_to_network_adapter;
  std::unique_ptr<gtpu_rx_f1u_adapter>    gtpu_to_f1u_adapter;

  gtpu_tunnel_common_rx_upper_layer_interface* get_tunnel_rx_interface() { return tunnel_rx.get(); }

  /// Holds the RX executor associated with the F1-U bearer.
  task_executor& ul_exec;
  uint32_t       ue_index;

private:
  bool                                                         stopped = false;
  srs_cu_up::f1u_bearer_logger                                 logger;
  srs_cu_up::f1u_bearer_disconnector&                          disconnector;
  up_transport_layer_info                                      ul_tnl_info;
  gtpu_tnl_pdu_session&                                        udp_session;
  std::unique_ptr<gtpu_tunnel_common_rx_upper_layer_interface> tunnel_rx;
  std::unique_ptr<gtpu_tunnel_nru_tx_lower_layer_interface>    tunnel_tx;

public:
  /// Holds notifier that will point to NR-U bearer on the UL path
  f1u_cu_up_gateway_bearer_rx_notifier& cu_rx;

  /// Holds the DL UP TNL info associated with the F1-U bearer.
  std::optional<up_transport_layer_info> dl_tnl_info;
};

/// \brief Object used to connect the DU and CU-UP F1-U bearers
/// On the co-located case this is done by connecting both entities directly.
///
/// Note that CU and DU bearer creation and removal can be performed from different threads and are therefore
/// protected by a common mutex.
class f1u_split_connector final : public f1u_cu_up_udp_gateway
{
public:
  f1u_split_connector(const gtpu_gateway_maps& udp_gw_maps,
                      gtpu_demux&              demux_,
                      dlt_pcap&                gtpu_pcap_,
                      uint16_t                 peer_port_ = GTPU_PORT,
                      std::string              ext_addr_  = "auto");
  ~f1u_split_connector() override;

  f1u_cu_up_udp_gateway* get_f1u_cu_up_gateway() { return this; }

  /// TODO this interface should be removed.
  std::optional<uint16_t> get_bind_port() const override
  {
    return f1u_sessions.default_gw_sessions[0]->get_bind_port();
  }

  std::unique_ptr<f1u_cu_up_gateway_bearer> create_cu_bearer(uint32_t                              ue_index,
                                                             drb_id_t                              drb_id,
                                                             five_qi_t                             five_qi,
                                                             const srs_cu_up::f1u_config&          config,
                                                             const gtpu_teid_t&                    ul_teid,
                                                             f1u_cu_up_gateway_bearer_rx_notifier& rx_notifier,
                                                             task_executor&                        ul_exec) override;

  void attach_dl_teid(const up_transport_layer_info& ul_up_tnl_info,
                      const up_transport_layer_info& dl_up_tnl_info) override;

  void disconnect_cu_bearer(const up_transport_layer_info& ul_up_tnl_info) override;

private:
  srslog::basic_logger& logger_cu;
  // Key is the UL UP TNL Info (CU-CP address and UL TEID reserved by CU-CP)
  std::unordered_map<gtpu_teid_t, f1u_split_gateway_cu_bearer*, gtpu_teid_hasher_t> cu_map;
  std::mutex map_mutex; // shared mutex for access to cu_map

  std::unique_ptr<f1u_session_manager>                     f1u_session_mngr;
  uint16_t                                                 peer_port;
  std::string                                              ext_addr;
  f1u_session_maps                                         f1u_sessions;
  gtpu_demux&                                              demux;
  std::unique_ptr<network_gateway_data_gtpu_demux_adapter> gw_data_gtpu_demux_adapter;
  dlt_pcap&                                                gtpu_pcap;
};

} // namespace srsran::srs_cu_up<|MERGE_RESOLUTION|>--- conflicted
+++ resolved
@@ -2,11 +2,7 @@
  *
  * Copyright 2021-2025 Software Radio Systems Limited
  *
-<<<<<<< HEAD
  * This file is part of srsRAN.
-=======
- * Copyright 2021-2025 Software Radio Systems Limited
->>>>>>> 90ff365f
  *
  * srsRAN is free software: you can redistribute it and/or modify
  * it under the terms of the GNU Affero General Public License as
